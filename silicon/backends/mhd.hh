--- conflicted
+++ resolved
@@ -248,11 +248,7 @@
         NULL,
         &mhd_handler<S>,
         &s,
-<<<<<<< HEAD
         MHD_OPTION_THREAD_POOL_SIZE, thread_pool_size,
-=======
-        MHD_OPTION_THREAD_POOL_SIZE, std::thread::hardware_concurrency(),
->>>>>>> cfcf11fd
         MHD_OPTION_END);
     else
       d = MHD_start_daemon(
